--- conflicted
+++ resolved
@@ -83,16 +83,10 @@
                  fit_intercept=True, intercept_scaling=1,
                  scale_C=False):
 
-<<<<<<< HEAD
-        super(LogisticRegression, self).__init__(
-            penalty=penalty, dual=dual, loss='lr', tol=tol, C=C,
-            fit_intercept=fit_intercept, intercept_scaling=intercept_scaling)
-=======
         super(LogisticRegression, self).__init__(penalty=penalty,
             dual=dual, loss='lr', tol=tol, C=C,
             fit_intercept=fit_intercept, intercept_scaling=intercept_scaling,
             scale_C=scale_C)
->>>>>>> a8c5a5a6
 
     def predict_proba(self, X):
         """Probability estimates.
