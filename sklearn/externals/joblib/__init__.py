--- conflicted
+++ resolved
@@ -101,11 +101,7 @@
 
 """
 
-<<<<<<< HEAD
-__version__ = '0.6.0b2'
-=======
 __version__ = '0.6.3'
->>>>>>> 95946d02
 
 
 from .memory import Memory
